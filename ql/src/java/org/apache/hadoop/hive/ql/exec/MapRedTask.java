/**
 * Licensed to the Apache Software Foundation (ASF) under one
 * or more contributor license agreements.  See the NOTICE file
 * distributed with this work for additional information
 * regarding copyright ownership.  The ASF licenses this file
 * to you under the Apache License, Version 2.0 (the
 * "License"); you may not use this file except in compliance
 * with the License.  You may obtain a copy of the License at
 *
 *     http://www.apache.org/licenses/LICENSE-2.0
 *
 * Unless required by applicable law or agreed to in writing, software
 * distributed under the License is distributed on an "AS IS" BASIS,
 * WITHOUT WARRANTIES OR CONDITIONS OF ANY KIND, either express or implied.
 * See the License for the specific language governing permissions and
 * limitations under the License.
 */

package org.apache.hadoop.hive.ql.exec;

import java.io.File;
import java.io.IOException;
import java.io.OutputStream;
import java.io.Serializable;
import java.util.HashMap;
import java.util.Map;
import java.util.Properties;

import org.apache.commons.lang.StringUtils;
import org.apache.hadoop.fs.ContentSummary;
import org.apache.hadoop.fs.FileSystem;
import org.apache.hadoop.fs.FileUtil;
import org.apache.hadoop.fs.Path;
import org.apache.hadoop.hive.common.io.CachingPrintStream;
import org.apache.hadoop.hive.conf.HiveConf;
import org.apache.hadoop.hive.conf.HiveConf.ConfVars;
import org.apache.hadoop.hive.ql.Context;
import org.apache.hadoop.hive.ql.DriverContext;
import org.apache.hadoop.hive.ql.exec.Utilities.StreamPrinter;
import org.apache.hadoop.hive.ql.metadata.HiveException;
import org.apache.hadoop.hive.ql.plan.MapredWork;
import org.apache.hadoop.hive.ql.plan.OperatorDesc;
import org.apache.hadoop.hive.ql.session.SessionState;
import org.apache.hadoop.hive.shims.ShimLoader;
import org.apache.hadoop.mapred.JobConf;
/**
 * Extension of ExecDriver:
 * - can optionally spawn a map-reduce task from a separate jvm
 * - will make last minute adjustments to map-reduce job parameters, viz:
 *   * estimating number of reducers
 *   * estimating whether job should run locally
 **/
public class MapRedTask extends ExecDriver implements Serializable {

  private static final long serialVersionUID = 1L;

  static final String HADOOP_MEM_KEY = "HADOOP_HEAPSIZE";
  static final String HADOOP_OPTS_KEY = "HADOOP_OPTS";
  static final String HADOOP_CLIENT_OPTS = "HADOOP_CLIENT_OPTS";
  static final String HIVE_DEBUG_RECURSIVE = "HIVE_DEBUG_RECURSIVE";
  static final String HIVE_MAIN_CLIENT_DEBUG_OPTS = "HIVE_MAIN_CLIENT_DEBUG_OPTS";
  static final String HIVE_CHILD_CLIENT_DEBUG_OPTS = "HIVE_CHILD_CLIENT_DEBUG_OPTS";
  static final String[] HIVE_SYS_PROP = {"build.dir", "build.dir.hive"};

  private transient ContentSummary inputSummary = null;
  private transient boolean runningViaChild = false;

  private transient boolean inputSizeEstimated = false;
  private transient long totalInputFileSize;
  private transient long totalInputNumFiles;

  public MapRedTask() {
    super();
  }

  public MapRedTask(MapredWork plan, JobConf job, boolean isSilent) throws HiveException {
    throw new RuntimeException("Illegal Constructor call");
  }

  @Override
  public int execute(DriverContext driverContext) {

    Context ctx = driverContext.getCtx();
    boolean ctxCreated = false;

    try {
      if (ctx == null) {
        ctx = new Context(conf);
        ctxCreated = true;
      }

      // estimate number of reducers
      setNumberOfReducers();

      // auto-determine local mode if allowed
      if (!ctx.isLocalOnlyExecutionMode() &&
          conf.getBoolVar(HiveConf.ConfVars.LOCALMODEAUTO)) {

        if (inputSummary == null) {
          inputSummary = Utilities.getInputSummary(driverContext.getCtx(), work, null);
        }

        // set the values of totalInputFileSize and totalInputNumFiles, estimating them
        // if percentage block sampling is being used
        estimateInputSize();

        // at this point the number of reducers is precisely defined in the plan
        int numReducers = work.getNumReduceTasks();

        if (LOG.isDebugEnabled()) {
          LOG.debug("Task: " + getId() + ", Summary: " +
                    totalInputFileSize + "," + totalInputNumFiles + ","
                    + numReducers);
        }

        String reason = MapRedTask.isEligibleForLocalMode(conf, numReducers,
            totalInputFileSize, totalInputNumFiles);
        if (reason == null) {
          // clone configuration before modifying it on per-task basis
          cloneConf();
          ShimLoader.getHadoopShims().setJobLauncherRpcAddress(conf, "local");
          console.printInfo("Selecting local mode for task: " + getId());
          this.setLocalMode(true);
        } else {
          console.printInfo("Cannot run job locally: " + reason);
          this.setLocalMode(false);
        }
      }

<<<<<<< HEAD
      runningViaChild =
       // "local".equals(conf.getVar(HiveConf.ConfVars.HADOOPJT)) ||
=======
      runningViaChild = ShimLoader.getHadoopShims().isLocalMode(conf) ||
>>>>>>> ab6078aa
        conf.getBoolVar(HiveConf.ConfVars.SUBMITVIACHILD);

      if(!runningViaChild) {
        // we are not running this mapred task via child jvm
        // so directly invoke ExecDriver
        return super.execute(driverContext);
      }

      // we need to edit the configuration to setup cmdline. clone it first
      cloneConf();

      // propagate input format if necessary
      super.setInputAttributes(conf);

      // enable assertion
      String hadoopExec = conf.getVar(HiveConf.ConfVars.HADOOPBIN);
      String hiveJar = conf.getJar();

      String libJarsOption;
      String addedJars = Utilities.getResourceFiles(conf, SessionState.ResourceType.JAR);
      conf.setVar(ConfVars.HIVEADDEDJARS, addedJars);
      String auxJars = conf.getAuxJars();
      // Put auxjars and addedjars together into libjars
      if (StringUtils.isEmpty(addedJars)) {
        if (StringUtils.isEmpty(auxJars)) {
          libJarsOption = " ";
        } else {
          libJarsOption = " -libjars " + auxJars + " ";
        }
      } else {
        if (StringUtils.isEmpty(auxJars)) {
          libJarsOption = " -libjars " + addedJars + " ";
        } else {
          libJarsOption = " -libjars " + addedJars + "," + auxJars + " ";
        }
      }

      // Generate the hiveConfArgs after potentially adding the jars
      String hiveConfArgs = generateCmdLine(conf, ctx);

      // write out the plan to a local file
      Path planPath = new Path(ctx.getLocalTmpFileURI(), "plan.xml");
      OutputStream out = FileSystem.getLocal(conf).create(planPath);
      MapredWork plan = getWork();
      LOG.info("Generating plan file " + planPath.toString());
      Utilities.serializeMapRedWork(plan, out);

      String isSilent = "true".equalsIgnoreCase(System
          .getProperty("test.silent")) ? "-nolog" : "";

      String jarCmd;
      if (ShimLoader.getHadoopShims().usesJobShell()) {
        jarCmd = libJarsOption + hiveJar + " " + ExecDriver.class.getName();
      } else {
        jarCmd = hiveJar + " " + ExecDriver.class.getName() + libJarsOption;
      }

      String cmdLine = hadoopExec + " jar " + jarCmd + " -plan "
          + planPath.toString() + " " + isSilent + " " + hiveConfArgs;

      String workDir = (new File(".")).getCanonicalPath();
      String files = Utilities.getResourceFiles(conf, SessionState.ResourceType.FILE);
      if (!files.isEmpty()) {
        cmdLine = cmdLine + " -files " + files;

        workDir = (new Path(ctx.getLocalTmpFileURI())).toUri().getPath();

        if (! (new File(workDir)).mkdir()) {
          throw new IOException ("Cannot create tmp working dir: " + workDir);
        }

        for (String f: StringUtils.split(files, ',')) {
          Path p = new Path(f);
          String target = p.toUri().getPath();
          String link = workDir + Path.SEPARATOR + p.getName();
          if (FileUtil.symLink(target, link) != 0) {
            throw new IOException ("Cannot link to added file: " + target + " from: " + link);
          }
        }
      }

      LOG.info("Executing: " + cmdLine);
      Process executor = null;

      // Inherit Java system variables
      String hadoopOpts;
      StringBuilder sb = new StringBuilder();
      Properties p = System.getProperties();
      for (String element : HIVE_SYS_PROP) {
        if (p.containsKey(element)) {
          sb.append(" -D" + element + "=" + p.getProperty(element));
        }
      }
      hadoopOpts = sb.toString();
      // Inherit the environment variables
      String[] env;
      Map<String, String> variables = new HashMap(System.getenv());
      // The user can specify the hadoop memory

      if (ShimLoader.getHadoopShims().isLocalMode(conf)) {
        // if we are running in local mode - then the amount of memory used
        // by the child jvm can no longer default to the memory used by the
        // parent jvm
        int hadoopMem = conf.getIntVar(HiveConf.ConfVars.HIVEHADOOPMAXMEM);
        if (hadoopMem == 0) {
          // remove env var that would default child jvm to use parent's memory
          // as default. child jvm would use default memory for a hadoop client
          variables.remove(HADOOP_MEM_KEY);
        } else {
          // user specified the memory for local mode hadoop run
          variables.put(HADOOP_MEM_KEY, String.valueOf(hadoopMem));
        }
      } else {
        // nothing to do - we are not running in local mode - only submitting
        // the job via a child process. in this case it's appropriate that the
        // child jvm use the same memory as the parent jvm
      }

      if (variables.containsKey(HADOOP_OPTS_KEY)) {
        variables.put(HADOOP_OPTS_KEY, variables.get(HADOOP_OPTS_KEY)
            + hadoopOpts);
      } else {
        variables.put(HADOOP_OPTS_KEY, hadoopOpts);
      }

      if(variables.containsKey(HIVE_DEBUG_RECURSIVE)) {
        configureDebugVariablesForChildJVM(variables);
      }

      env = new String[variables.size()];
      int pos = 0;
      for (Map.Entry<String, String> entry : variables.entrySet()) {
        String name = entry.getKey();
        String value = entry.getValue();
        env[pos++] = name + "=" + value;
      }
      // Run ExecDriver in another JVM
      executor = Runtime.getRuntime().exec(cmdLine, env, new File(workDir));

      CachingPrintStream errPrintStream =
          new CachingPrintStream(SessionState.getConsole().getChildErrStream());

      StreamPrinter outPrinter = new StreamPrinter(
          executor.getInputStream(), null,
          SessionState.getConsole().getChildOutStream());
      StreamPrinter errPrinter = new StreamPrinter(
          executor.getErrorStream(), null,
          errPrintStream);

      outPrinter.start();
      errPrinter.start();

      int exitVal = jobExecHelper.progressLocal(executor, getId());

      if (exitVal != 0) {
        LOG.error("Execution failed with exit status: " + exitVal);
        if (SessionState.get() != null) {
          SessionState.get().addLocalMapRedErrors(getId(), errPrintStream.getOutput());
        }
      } else {
        LOG.info("Execution completed successfully");
      }

      return exitVal;
    } catch (Exception e) {
      e.printStackTrace();
      LOG.error("Exception: " + e.getMessage());
      return (1);
    } finally {
      try {
        // creating the context can create a bunch of files. So make
        // sure to clear it out
        if(ctxCreated) {
          ctx.clear();
        }

      } catch (Exception e) {
        LOG.error("Exception: " + e.getMessage());
      }
    }
  }

  static void configureDebugVariablesForChildJVM(Map<String, String> environmentVariables) {
    // this method contains various asserts to warn if environment variables are in a buggy state
    assert environmentVariables.containsKey(HADOOP_CLIENT_OPTS)
        && environmentVariables.get(HADOOP_CLIENT_OPTS) != null : HADOOP_CLIENT_OPTS
        + " environment variable must be set when JVM in debug mode";

    String hadoopClientOpts = environmentVariables.get(HADOOP_CLIENT_OPTS);

    assert environmentVariables.containsKey(HIVE_MAIN_CLIENT_DEBUG_OPTS)
        && environmentVariables.get(HIVE_MAIN_CLIENT_DEBUG_OPTS) != null : HIVE_MAIN_CLIENT_DEBUG_OPTS
        + " environment variable must be set when JVM in debug mode";

    assert hadoopClientOpts.contains(environmentVariables.get(HIVE_MAIN_CLIENT_DEBUG_OPTS)) : HADOOP_CLIENT_OPTS
        + " environment variable must contain debugging parameters, when JVM in debugging mode";

    assert "y".equals(environmentVariables.get(HIVE_DEBUG_RECURSIVE))
        || "n".equals(environmentVariables.get(HIVE_DEBUG_RECURSIVE)) : HIVE_DEBUG_RECURSIVE
        + " environment variable must be set to \"y\" or \"n\" when debugging";

    if (environmentVariables.get(HIVE_DEBUG_RECURSIVE).equals("y")) {
      // swap debug options in HADOOP_CLIENT_OPTS to those that the child JVM should have
      assert environmentVariables.containsKey(HIVE_CHILD_CLIENT_DEBUG_OPTS)
          && environmentVariables.get(HIVE_MAIN_CLIENT_DEBUG_OPTS) != null : HIVE_CHILD_CLIENT_DEBUG_OPTS
          + " environment variable must be set when JVM in debug mode";
      String newHadoopClientOpts = hadoopClientOpts.replace(
          environmentVariables.get(HIVE_MAIN_CLIENT_DEBUG_OPTS),
          environmentVariables.get(HIVE_CHILD_CLIENT_DEBUG_OPTS));
      environmentVariables.put(HADOOP_CLIENT_OPTS, newHadoopClientOpts);
    } else {
      // remove from HADOOP_CLIENT_OPTS any debug related options
      String newHadoopClientOpts = hadoopClientOpts.replace(
          environmentVariables.get(HIVE_MAIN_CLIENT_DEBUG_OPTS), "").trim();
      if (newHadoopClientOpts.isEmpty()) {
        environmentVariables.remove(HADOOP_CLIENT_OPTS);
      } else {
        environmentVariables.put(HADOOP_CLIENT_OPTS, newHadoopClientOpts);
      }
    }
    // child JVM won't need to change debug parameters when creating it's own children
    environmentVariables.remove(HIVE_DEBUG_RECURSIVE);
  }

  @Override
  public boolean mapStarted() {
    boolean b = super.mapStarted();
    return runningViaChild ? isdone : b;
  }

  @Override
  public boolean reduceStarted() {
    boolean b = super.reduceStarted();
    return runningViaChild ? isdone : b;
  }

  @Override
  public boolean mapDone() {
    boolean b = super.mapDone();
    return runningViaChild ? isdone : b;
  }

  @Override
  public boolean reduceDone() {
    boolean b = super.reduceDone();
    return runningViaChild ? isdone : b;
  }

  /**
   * Set the number of reducers for the mapred work.
   */
  private void setNumberOfReducers() throws IOException {
    // this is a temporary hack to fix things that are not fixed in the compiler
    Integer numReducersFromWork = work.getNumReduceTasks();

    if (work.getReducer() == null) {
      console
          .printInfo("Number of reduce tasks is set to 0 since there's no reduce operator");
      work.setNumReduceTasks(Integer.valueOf(0));
    } else {
      if (numReducersFromWork >= 0) {
        console.printInfo("Number of reduce tasks determined at compile time: "
            + work.getNumReduceTasks());
      } else if (job.getNumReduceTasks() > 0) {
        int reducers = job.getNumReduceTasks();
        work.setNumReduceTasks(reducers);
        console
            .printInfo("Number of reduce tasks not specified. Defaulting to jobconf value of: "
            + reducers);
      } else {
        int reducers = estimateNumberOfReducers();
        work.setNumReduceTasks(reducers);
        console
            .printInfo("Number of reduce tasks not specified. Estimated from input data size: "
            + reducers);

      }
      console
          .printInfo("In order to change the average load for a reducer (in bytes):");
      console.printInfo("  set " + HiveConf.ConfVars.BYTESPERREDUCER.varname
          + "=<number>");
      console.printInfo("In order to limit the maximum number of reducers:");
      console.printInfo("  set " + HiveConf.ConfVars.MAXREDUCERS.varname
          + "=<number>");
      console.printInfo("In order to set a constant number of reducers:");
      console.printInfo("  set " + HiveConf.ConfVars.HADOOPNUMREDUCERS
          + "=<number>");
    }
  }

  /**
   * Estimate the number of reducers needed for this job, based on job input,
   * and configuration parameters.
   *
   * @return the number of reducers.
   */
  private int estimateNumberOfReducers() throws IOException {
    long bytesPerReducer = conf.getLongVar(HiveConf.ConfVars.BYTESPERREDUCER);
    int maxReducers = conf.getIntVar(HiveConf.ConfVars.MAXREDUCERS);

    if(inputSummary == null) {
      // compute the summary and stash it away
      inputSummary =  Utilities.getInputSummary(driverContext.getCtx(), work, null);
    }

    // if all inputs are sampled, we should shrink the size of reducers accordingly.
    estimateInputSize();

    if (totalInputFileSize != inputSummary.getLength()) {
      LOG.info("BytesPerReducer=" + bytesPerReducer + " maxReducers="
          + maxReducers + " estimated totalInputFileSize=" + totalInputFileSize);
    } else {
      LOG.info("BytesPerReducer=" + bytesPerReducer + " maxReducers="
        + maxReducers + " totalInputFileSize=" + totalInputFileSize);
    }

    int reducers = (int) ((totalInputFileSize + bytesPerReducer - 1) / bytesPerReducer);
    reducers = Math.max(1, reducers);
    reducers = Math.min(maxReducers, reducers);
    return reducers;
  }

  /**
   * Sets the values of totalInputFileSize and totalInputNumFiles.  If percentage
   * block sampling is used, these values are estimates based on the highest
   * percentage being used for sampling multiplied by the value obtained from the
   * input summary.  Otherwise, these values are set to the exact value obtained
   * from the input summary.
   *
   * Once the function completes, inputSizeEstimated is set so that the logic is
   * never run more than once.
   */
  private void estimateInputSize() {
    if (inputSizeEstimated) {
      // If we've already run this function, return
      return;
    }

    // Initialize the values to be those taken from the input summary
    totalInputFileSize = inputSummary.getLength();
    totalInputNumFiles = inputSummary.getFileCount();

    if (work.getNameToSplitSample() == null || work.getNameToSplitSample().isEmpty()) {
      // If percentage block sampling wasn't used, we don't need to do any estimation
      inputSizeEstimated = true;
      return;
    }

    // if all inputs are sampled, we should shrink the size of the input accordingly
    double highestSamplePercentage = 0;
    boolean allSample = false;
    for (String alias : work.getAliasToWork().keySet()) {
      if (work.getNameToSplitSample().containsKey(alias)) {
        allSample = true;
        double rate = work.getNameToSplitSample().get(alias).getPercent();
        if (rate > highestSamplePercentage) {
          highestSamplePercentage = rate;
        }
      } else {
        allSample = false;
        break;
      }
    }
    if (allSample) {
      // This is a little bit dangerous if inputs turns out not to be able to be sampled.
      // In that case, we significantly underestimate the input.
      // It's the same as estimateNumberOfReducers(). It's just our best
      // guess and there is no guarantee.
      totalInputFileSize = Math.min((long) (totalInputFileSize * highestSamplePercentage / 100D)
          , totalInputFileSize);
      totalInputNumFiles = Math.min((long) (totalInputNumFiles * highestSamplePercentage / 100D)
          , totalInputNumFiles);
    }

    inputSizeEstimated = true;
  }

  /**
   * Find out if a job can be run in local mode based on it's characteristics
   *
   * @param conf Hive Configuration
   * @param numReducers total number of reducers for this job
   * @param inputLength the size of the input
   * @param inputFileCount the number of files of input
   * @return String null if job is eligible for local mode, reason otherwise
   */
  public static String isEligibleForLocalMode(HiveConf conf,
                                              int numReducers,
                                              long inputLength,
                                              long inputFileCount) {

    long maxBytes = conf.getLongVar(HiveConf.ConfVars.LOCALMODEMAXBYTES);
    long maxInputFiles = conf.getIntVar(HiveConf.ConfVars.LOCALMODEMAXINPUTFILES);

    // check for max input size
    if (inputLength > maxBytes) {
      return "Input Size (= " + inputLength + ") is larger than " +
        HiveConf.ConfVars.LOCALMODEMAXBYTES.varname + " (= " + maxBytes + ")";
    }

    // ideally we would like to do this check based on the number of splits
    // in the absence of an easy way to get the number of splits - do this
    // based on the total number of files (pessimistically assumming that
    // splits are equal to number of files in worst case)
    if (inputFileCount > maxInputFiles) {
      return "Number of Input Files (= " + inputFileCount +
        ") is larger than " +
        HiveConf.ConfVars.LOCALMODEMAXINPUTFILES.varname + "(= " + maxInputFiles + ")";
    }

    // since local mode only runs with 1 reducers - make sure that the
    // the number of reducers (set by user or inferred) is <=1
    if (numReducers > 1) {
      return "Number of reducers (= " + numReducers + ") is more than 1";
    }

    return null;
  }

  @Override
  public Operator<? extends OperatorDesc> getReducer() {
    return getWork().getReducer();
  }
}<|MERGE_RESOLUTION|>--- conflicted
+++ resolved
@@ -127,12 +127,7 @@
         }
       }
 
-<<<<<<< HEAD
-      runningViaChild =
-       // "local".equals(conf.getVar(HiveConf.ConfVars.HADOOPJT)) ||
-=======
       runningViaChild = ShimLoader.getHadoopShims().isLocalMode(conf) ||
->>>>>>> ab6078aa
         conf.getBoolVar(HiveConf.ConfVars.SUBMITVIACHILD);
 
       if(!runningViaChild) {
